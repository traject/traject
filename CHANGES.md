# Changes

## 3.0.0

### Changed/Backwards Incompatibilities

* Placeholder

* `map_record` now returns `nil` if record was skipped.

### Added

* Placeholder

* `to_field` can now take an array as a first argument, to send values to multiple fields mentioned, eg:

      to_field ["field1", "field2"], extract_marc("240")

<<<<<<< HEAD
* `Traject::Indexer.new` takes a block for config, for more convenient programmatic/embedded use.

* `Traject::Indexer.process_with` method for more convenient programmatic/embedded use.

* `Traject::Indexer.process_using` method for more convenient programmatic/embedded use.
=======
* `to_field` can take multiple transformation procs (all with the same form). https://github.com/traject/traject/pull/153

* Existing arguments to `marc_extract` have been provided as transformation proc macros, along with some additional new useful general purposes transformations, in [Traject::Macros::Transformations](./lib/traject/macros/transformation.rb). https://github.com/traject/traject/pull/154

  This is the new preferred way to do post-processing with the `marc_extract` options, but the existing options are not deprecated and there is no current plan for them to be removed.
  * before:

        to_field "some_field", extract_marc("800",
                                translation_map: "marc_800_map",
                                allow_duplicates: true,
                                first: true,
                                default: "default value")
  * now preferred:

        to_field "some_field", extract_marc("800", allow_duplicates: true),
            translation_map("marc_800_map"),
            first_only,
            default("default value")

    (still need `allow_duplicates: true` cause extract_marc defaults to false, but see also `unique` macro)

  * So, these transformation steps can now be used with non-MARC formats as well. See also `strip`, `split`, `append`, `prepend`, and `gsub`.


>>>>>>> 9af39915

## 2.3.4
  * Totally internal change to provide easier hooks into indexing process

## 2.3.3
  * Further squash use of capture-variabels ('$1', etc.)
    to try to work around the non-thread-safety of
    regexp in ruby
  * Fix a bug in trim_punctuation where trailing
    periods were being eliminated even if there
    was a short string before them (e.g., 'Jr.')
  * Begin to reorganize tests, starting with
    the Marc21 macros

## 2.3.2
  * Change to `extract_marc` to work around a threadsafe problem in JRuby/MRI where
    regexps were unsafely shared between threads. (@codeforkjeff)
  * Make trim-punctuation safe for non-just-ASCII text (thanks to @dunn and @redlibrarian)

## 2.3.1
  * Update README with more info about new nil-related options

## 2.3.0
  * Allow nil values, empty fields, and deduplication

    This adds three new settings (all of whose defaults reflect current behavior)

    * `allow_nil_values` (default: false). Allow nil values to be sent on to the writer
    * `allow_duplicate_values` (default: true). Allow duplicate values. Set to false to
      force only unique values.
    * `allow_empty_fields` (default: false). Default behavior is that the output hash
      doesn't even contain keys for a `to_field` which doesn't produce any values.
      Set to `true` to pass empty fields on to the writer (with the value being an empty array)

## 2.2.1
  * Had inadvertently broken use of arrays as extract_marc specifications. Fixed.

## 2.2.0
  * Change DebugWriter to be more forgiving (and informative) about missing record-id fields
  * Automatically require DebugWriter for easier use on the command line
  * Refactor MarcExtractor to be easier to read
  * Fix .travis file to actually work, and target more recent rubies.

## 2.1.0
  * update some docs (typos)
  * Make the indexer's `writer` r/w so it can be set at runtime (#110)
  * Allow `extract_marc` to be callable from anywhere (#111)
  * Add doc instructions/examples for programmatic Indexer use
  * _Much_ better error reporting; easier to find which record went wrong


## 2.0.2

* Guard against assumption of MARC data when indexing using SolrJsonWriter ([#94](https://github.com/traject-project/traject/issues/94))
* For MARC Records, try to use the production date when available ([#93](https://github.com/traject-project/traject/issues/93))

## 2.0.1

* Fix bad constant in logging ([#91](https://github.com/traject-project/traject/issues/91))

## 2.0.0

* Compatible with MRI/RBX
* Default to SolrJsonWriter
* Release separate MRI/JRuby gems

## 1.0

* First release<|MERGE_RESOLUTION|>--- conflicted
+++ resolved
@@ -16,13 +16,6 @@
 
       to_field ["field1", "field2"], extract_marc("240")
 
-<<<<<<< HEAD
-* `Traject::Indexer.new` takes a block for config, for more convenient programmatic/embedded use.
-
-* `Traject::Indexer.process_with` method for more convenient programmatic/embedded use.
-
-* `Traject::Indexer.process_using` method for more convenient programmatic/embedded use.
-=======
 * `to_field` can take multiple transformation procs (all with the same form). https://github.com/traject/traject/pull/153
 
 * Existing arguments to `marc_extract` have been provided as transformation proc macros, along with some additional new useful general purposes transformations, in [Traject::Macros::Transformations](./lib/traject/macros/transformation.rb). https://github.com/traject/traject/pull/154
@@ -46,8 +39,11 @@
 
   * So, these transformation steps can now be used with non-MARC formats as well. See also `strip`, `split`, `append`, `prepend`, and `gsub`.
 
+* `Traject::Indexer.new` takes a block for config, for more convenient programmatic/embedded use.
 
->>>>>>> 9af39915
+* `Traject::Indexer.process_with` method for more convenient programmatic/embedded use.
+
+* `Traject::Indexer.process_using` method for more convenient programmatic/embedded use.
 
 ## 2.3.4
   * Totally internal change to provide easier hooks into indexing process
