--- conflicted
+++ resolved
@@ -57,37 +57,18 @@
       
       
       # Tags are "interesting" if we have a spec that might cover it
-<<<<<<< HEAD
-      @interesting_tags = []
-=======
       @interesting_tags_hash = {}
->>>>>>> 2bf3c1be
       
       # By default, interesting tags are those represented by keys in spec_hash.
       # Add them unless we only care about alternate scripts.
       unless options[:alternate_script] == :only
-<<<<<<< HEAD
-        @interesting_tags +=  self.spec_hash.keys 
-=======
         self.spec_hash.keys.each {|tag| @interesting_tags_hash[tag] = true}
->>>>>>> 2bf3c1be
       end
       
       # If we *are* interested in alternate scripts, add the 880
       if options[:alternate_script] != false
-<<<<<<< HEAD
-        @interesting_tags << '880'
-      end
-      
-      # Finally, a quick way to access teh interesting tags
-      @interesting_tags_hash = {}
-      @interesting_tags.each {|t| @interesting_tags_hash[t] = true }
-=======
         @interesting_tags_hash['880'] = true
       end
-      
->>>>>>> 2bf3c1be
-      
     end
     
     
@@ -95,11 +76,7 @@
     # and the passed-in options about alternate scripts)
     
     def interesting_tag?(tag)
-<<<<<<< HEAD
-      return @interesting_tags_hash[tag]
-=======
       return @interesting_tags_hash.include?(tag)
->>>>>>> 2bf3c1be
     end
 
     # Converts from a string marc spec like "245abc:700a" to a nested hash used internally
