# TODO: THREAD POOL
#
# 1) Exception handling in threads, what's the right thing to do
# 2) General count of failed records in a thread safe way, so we can report
#    it back from 'close', so process can report it back, and non-zero exit
#    code can be emited from command-line.
# 3) back pressure on thread pool. give it a bounded blocking queue instead,
#    to make sure thousands of add tasks don't build up, waiting until the end.
#    or does that even matter? So what if they build up in the queue and only
#    get taken care of at the end, is that okay? I do emit a warning right now
#    if it takes more than 60 seconds to process remaining thread pool task queue
#    at end.
# 4) No tests yet that actually test thread pool stuff; additionally, may make
#    some of the batch tests fail in non-deterministic ways, since batch tests
#    assume order of add (and our Mock solr server is not thread safe yet!)

require 'yell'

require 'traject'
require 'traject/qualified_const_get'

require 'uri'
require 'thread' # for Mutex

#
# Writes to a Solr using SolrJ, and the SolrJ HttpSolrServer.
#  (sub-class later for the ConcurrentUpdate server?)
#
# settings:
#   [solr.url] Your solr url (required)
#   [solrj_writer.server_class_name]  Defaults to "HttpSolrServer". You can specify
#                                   another Solr Server sub-class, but it has
#                                   to take a one-arg url constructor. Maybe
#                                   subclass this writer class and overwrite
#                                   instantiate_solr_server! otherwise
#   [solrj.jar_dir] Custom directory containing all of the SolrJ jars. All
#                   jars in this dir will be loaded. Otherwise,
#                   we load our own packaged solrj jars. This setting
#                   can't really be used differently in the same app instance,
#                   since jars are loaded globally.
#   [solrj_writer.parser_class_name] A String name of a class in package
#                                    org.apache.solr.client.solrj.impl,
#                                    we'll instantiate one with a zero-arg
#                                    constructor, and pass it as an arg to setParser on
#                                    the SolrServer instance, if present.
#                                    NOTE: For contacting a Solr 1.x server, with the
#                                    recent version of SolrJ used by default, set to
#                                    "XMLResponseParser"
#   [solrj_writer.commit_on_close]  If true (or string 'true'), send a commit to solr
#                                   at end of #process.
#   [solrj_writer.batch_size]       If non-nil and more than 1, send documents to
#                                   solr in batches of solrj_writer.batch_size. If nil/1,
#                                   however, an http transaction with solr will be done
#                                   per doc. DEFAULT to 100, which seems to be a sweet spot.
class Traject::SolrJWriter
  include Traject::QualifiedConstGet

  attr_reader :settings

  attr_accessor :batched_queue

  def initialize(argSettings)
    @settings = Traject::Indexer::Settings.new(argSettings)
    settings_check!(settings)

    ensure_solrj_loaded!

    solr_server # init

    self.batched_queue = []
    @batched_queue_mutex = Mutex.new
<<<<<<< HEAD

    unless @settings.has_key?("solrj_writer.batch_size")
      @settings["solrj_writer.batch_size"] = 100
    end
    unless @settings.has_key?("solrj_writer.thread_pool")
      @settings["solrj_writer.thread_pool"] = 4
    end

    # specified 1 thread pool is still a thread pool, with one thread in it!
    if @settings["solrj_writer.thread_pool"].to_i > 0
      @thread_pool = java.util.concurrent.Executors.new_fixed_thread_pool(@settings["solrj_writer.thread_pool"].to_i)
    end
=======
>>>>>>> f43acc4b
  end

  # Loads solrj if not already loaded. By loading all jars found
  # in settings["solrj.jar_dir"]
  def ensure_solrj_loaded!
    unless defined?(HttpSolrServer) && defined?(SolrInputDocument)
      require 'java'

      tries = 0
      begin
        tries += 1
        java_import org.apache.solr.client.solrj.impl.HttpSolrServer
        java_import org.apache.solr.common.SolrInputDocument
      rescue NameError  => e
        # /Users/jrochkind/code/solrj-gem/lib"

        included_jar_dir = File.expand_path("../../vendor/solrj/lib", File.dirname(__FILE__))

        jardir = settings["solrj.jar_dir"] || included_jar_dir
        Dir.glob("#{jardir}/*.jar") do |x|
          require x
        end
        if tries > 1
          raise LoadError.new("Can not find SolrJ java classes")
        else
          retry
        end
      end
    end

    # And for now, SILENCE SolrJ logging
    org.apache.log4j.Logger.getRootLogger().addAppender(org.apache.log4j.varia.NullAppender.new)
  end

  # Method IS thread-safe, can be called concurrently by multi-threads.
  #
  # Why? If not using batched add, we just use the SolrServer, which is already
  # thread safe itself.
  #
  # If we are using batch add, we surround all access to our shared state batch queue
  # in a mutex -- just a naive implementation. May be able to improve performance
  # with more sophisticated java.util.concurrent data structure (blocking queue etc)
  # I did try a java ArrayBlockingQueue or LinkedBlockingQueue instead of our own
  # mutex -- I did not see consistently different performance. May want to
  # change so doesn't use a mutex at all if multiple mapping threads aren't being
  # used.
  #
  # this class does not at present use any threads itself, all work will be done
  # in the calling thread, including actual http transactions to solr via solrj SolrServer
  # if using batches, then not every #put is a http transaction, but when it is,
  # it's in the calling thread, synchronously.
  def put(hash)
    doc = hash_to_solr_document(hash)

    if settings["solrj_writer.batch_size"].to_i > 1
      ready_batch = nil

      # Synchronize access to our shared batched_queue state,
      # but once we've pulled out what we want in local var
      # `ready_batch`, don't need to synchronize anymore.
      @batched_queue_mutex.synchronize do
        batched_queue << doc
        if batched_queue.length >= settings["solrj_writer.batch_size"].to_i
          ready_batch = batched_queue.slice!(0, batched_queue.length)
        end
      end

      if ready_batch
        batch_add_documents(ready_batch)
      end
    else # non-batched add, add one at a time.
      maybe_in_thread_pool do
        rescue_solr_single_add_exception do
          solr_server.add(doc)
        end
      end
    end
  end

  def hash_to_solr_document(hash)
    doc = SolrInputDocument.new
    hash.each_pair do |key, value_array|
      value_array.each do |value|
        doc.addField( key, value )
      end
    end
    return doc
  end

  # Takes array and batch adds it to solr
  #
  # Catches error in batch add, logs, and re-tries docs individually
  #
  # Is thread-safe, because SolrServer is thread-safe, and we aren't
  # referencing any other shared state. Important that CALLER passes
  # in a doc array that is not shared state, extracting it from
  # shared state batched_queue in a mutex.
  def batch_add_documents(current_batch)
    maybe_in_thread_pool do
      logger.debug("SolrJWriter: batch adding #{current_batch.length} documents")
      begin
        solr_server.add( current_batch )
      rescue Exception => e
        # Error in batch, none of the docs got added, let's try to re-add
        # em all individually, so those that CAN get added get added, and those
        # that can't get individually logged.
        logger.warn "Error encountered in batch solr add, will re-try documents individually, at a performance penalty...\n" + exception_to_log_message(e)
        current_batch.each do |doc|
          rescue_solr_single_add_exception do
            solr_server.add(doc)
          end
        end
      end
    end
  end

  # executes it's block in a thread pool if we're configured to use one, otherwise
  # just executes
  def maybe_in_thread_pool
    if @thread_pool
      @thread_pool.execute do
        yield
      end
    else
      yield
    end
  end

  # Rescues exceptions thrown by SolrServer.add, logs them, and then raises them
  # again if deemed fatal and should stop indexing. Only intended to be used on a SINGLE
  # document add. If we get an exception on a multi-doc batch add, we need to recover
  # differently.
  #
  # eg
  #
  # rescue_solr_single_add_exception do
  #   solr_server.add(doc)
  # end
  def rescue_solr_single_add_exception
    begin
      yield
    rescue org.apache.solr.common.SolrException, org.apache.solr.client.solrj.SolrServerException  => e
      # Honestly not sure what the difference is between those types, but SolrJ raises both
      logger.error("Could not index record\n" + exception_to_log_message(e) )

      if fatal_exception? e
        logger.fatal ("SolrJ exception judged fatal, raising...")
        raise e
      end
    end
  end

  def logger
    settings["logger"] ||= Yell.new(STDERR, :level => "gt.fatal") # null logger
  end

  # If an exception is encountered talking to Solr, is it one we should
  # entirely give up on? SolrJ doesn't use a useful exception class hieararchy,
  # we have to look into it's details and guess.
  def fatal_exception?(e)


    root_cause = e.respond_to?(:getRootCause) && e.getRootCause

    # Various kinds of inability to actually talk to the
    # server look like this:
    if root_cause.kind_of? java.io.IOException
      return true
    end

    return false
  end

  def exception_to_log_message(e)
    indent = "    "

    msg  = indent + "Exception: " + e.class.name + ": " + e.message + "\n"
    msg += indent + e.backtrace.first + "\n"

    if (e.respond_to?(:getRootCause) && e.getRootCause && e != e.getRootCause )
      caused_by = e.getRootCause
      msg += indent + "Caused by\n"
      msg += indent + caused_by.class.name + ": " + caused_by.message + "\n"
      msg += indent + caused_by.backtrace.first + "\n"
    end

    return msg
  end

  def close
    if batched_queue.length > 0
      # leftovers
      batch_add_documents( batched_queue.dup )
      batched_queue.clear
    end

    if @thread_pool
      start_t = Time.now
      logger.info "SolrJWriter: Shutting down thread pool, waiting if needed..."
      @thread_pool.shutdown
      # We pretty much want to wait forever, although we need to give
      # a timeout. Okay, one day!
      @thread_pool.awaitTermination(1, java.util.concurrent.TimeUnit::DAYS)

      elapsed = Time.now - start_t
      if elapsed > 60
        logger.warn "Waited #{elapsed} seconds for all threads, you may want to increase solrj_writer.thread_pool (currently #{@settings["solrj_writer.thread_pool"]})"
      end
      logger.info "SolrJWriter: Thread pool shutdown complete"
    end


    if settings["solrj_writer.commit_on_close"].to_s == "true"
      logger.info "SolrJWriter: Sending commit to solr..."
      solr_server.commit
    end

    solr_server.shutdown
    @solr_server = nil
  end


  def solr_server
    @solr_server ||= instantiate_solr_server!
  end
  attr_writer :solr_server # mainly for testing

  # Instantiates a solr server of class settings["solrj_writer.server_class_name"] or "HttpSolrServer"
  # and initializes it with settings["solr.url"]
  def instantiate_solr_server!
    server_class  = qualified_const_get( settings["solrj_writer.server_class_name"] || "HttpSolrServer" )
    server        = server_class.new( settings["solr.url"].to_s );

    if parser_name = settings["solrj_writer.parser_class_name"]
      #parser = org.apache.solr.client.solrj.impl.const_get(parser_name).new
      parser = Java::JavaClass.for_name("org.apache.solr.client.solrj.impl.#{parser_name}").ruby_class.new
      server.setParser( parser )
    end

    server
  end

  def settings_check!(settings)
    unless settings.has_key?("solr.url") && ! settings["solr.url"].nil?
      raise ArgumentError.new("SolrJWriter requires a 'solr.url' solr url in settings")
    end

    unless settings["solr.url"] =~ /^#{URI::regexp}$/
      raise ArgumentError.new("SolrJWriter requires a 'solr.url' setting that looks like a URL, not: `#{settings['solr.url']}`")
    end
  end

end<|MERGE_RESOLUTION|>--- conflicted
+++ resolved
@@ -69,11 +69,7 @@
 
     self.batched_queue = []
     @batched_queue_mutex = Mutex.new
-<<<<<<< HEAD
-
-    unless @settings.has_key?("solrj_writer.batch_size")
-      @settings["solrj_writer.batch_size"] = 100
-    end
+
     unless @settings.has_key?("solrj_writer.thread_pool")
       @settings["solrj_writer.thread_pool"] = 4
     end
@@ -82,8 +78,6 @@
     if @settings["solrj_writer.thread_pool"].to_i > 0
       @thread_pool = java.util.concurrent.Executors.new_fixed_thread_pool(@settings["solrj_writer.thread_pool"].to_i)
     end
-=======
->>>>>>> f43acc4b
   end
 
   # Loads solrj if not already loaded. By loading all jars found
