--- conflicted
+++ resolved
@@ -124,19 +124,16 @@
       return result
     end
 
-<<<<<<< HEAD
     def self.is_jruby?
       unless defined?(@is_jruby)
         @is_jruby = defined?(JRUBY_VERSION)
       end
       @is_jruby
-=======
+    end
     # How can we refer to an io object input in logs? For now, if it's a file-like
     # object, we can use #path.
     def self.io_name(io_like_object)
       io_like_object.path if io_like_object.respond_to?(:path)
->>>>>>> 7695ccc5
     end
-
   end
 end