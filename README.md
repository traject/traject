--- conflicted
+++ resolved
@@ -520,15 +520,11 @@
 
 Bundler rake tasks included for gem releases: `rake release`
 
-<<<<<<< HEAD
-## TODO: Possible future enhancements
+The standard [bundle console](https://bundler.io/v1.7/bundle_console.html) command may be useful for getting an `irb` console with the gem and it's dependencies loaded.
+
+## TODO: Possible future improvements
 
 * Incorporate more inspired by [TrajectPlus](https://github.com/sul-dlss/traject_plus), possibly including `compose` for building nested hash output.
-=======
-The standard [bundle console](https://bundler.io/v1.7/bundle_console.html) command may be useful for getting an `irb` console with the gem and it's dependencies loaded. 
-
-## TODO
->>>>>>> 5754e3c0
 
 * Incorporate functionality to write multiple output records based on a single input record. Likely will share implementation details with a trajectplus-style `compose`.
 
